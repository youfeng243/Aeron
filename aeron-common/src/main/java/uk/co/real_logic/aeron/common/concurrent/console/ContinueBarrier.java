/*
 * Copyright 2014 - 2015 Real Logic Ltd.
 *
 * Licensed under the Apache License, Version 2.0 (the "License");
 * you may not use this file except in compliance with the License.
 * You may obtain a copy of the License at
 *
 * http://www.apache.org/licenses/LICENSE-2.0
 *
 * Unless required by applicable law or agreed to in writing, software
 * distributed under the License is distributed on an "AS IS" BASIS,
 * WITHOUT WARRANTIES OR CONDITIONS OF ANY KIND, either express or implied.
 * See the License for the specific language governing permissions and
 * limitations under the License.
 */
package uk.co.real_logic.aeron.common.concurrent.console;

import java.util.Scanner;

/**
 * Barrier to block the calling thread until a command is given on the command line.
 */

public class ContinueBarrier
{
    final String label;

    /**
     * Create a barrier that will display the provided label and interact
     * via {@link System#out}, {@link System#in} and {@link java.util.Scanner}.
     *
     * @param label to prompt the user.
     */
    public ContinueBarrier(final String label)
    {
        this.label = label;
    }

    /**
     * Await for input that matches the provided command.
     *
     * @return true if y otherwise false
     */
    public boolean await()
    {
<<<<<<< HEAD
        final Console console = System.console();
        if (null == console)
        {
        	return false;
        	//Throwing exception results in a crash while running in Eclipse.
            //throw new IllegalStateException("Console is not available");
        }

        while (true)
        {
            console.printf("\n%s (y/n): ", label).flush();

            final String line = console.readLine();
=======
        System.out.format("\n%s (y/n): ", label).flush();
        final Scanner in  = new Scanner(System.in);
        final String line = in.nextLine();
>>>>>>> 4a2fdac2

        return "y".equalsIgnoreCase(line);
    }
}<|MERGE_RESOLUTION|>--- conflicted
+++ resolved
@@ -43,25 +43,9 @@
      */
     public boolean await()
     {
-<<<<<<< HEAD
-        final Console console = System.console();
-        if (null == console)
-        {
-        	return false;
-        	//Throwing exception results in a crash while running in Eclipse.
-            //throw new IllegalStateException("Console is not available");
-        }
-
-        while (true)
-        {
-            console.printf("\n%s (y/n): ", label).flush();
-
-            final String line = console.readLine();
-=======
         System.out.format("\n%s (y/n): ", label).flush();
         final Scanner in  = new Scanner(System.in);
         final String line = in.nextLine();
->>>>>>> 4a2fdac2
 
         return "y".equalsIgnoreCase(line);
     }
